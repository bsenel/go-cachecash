--- conflicted
+++ resolved
@@ -317,7 +317,6 @@
 	assert.Equal(t, transactions, transactions2)
 }
 
-<<<<<<< HEAD
 func (suite *TransactionTestSuite) TestString() {
 	t := suite.T()
 
@@ -329,7 +328,8 @@
 	var opk OutpointKey
 	copy(opk[:], testutil.MustDecodeString("deadbeefdeadbeefdeadbeefdeadbeefdeadbeefdeadbeefdeadbeefdeadbeefde"))
 	assert.Equal(t, "deadbeefdeadbeefdeadbeefdeadbeefdeadbeefdeadbeefdeadbeefdeadbeef.222", fmt.Sprintf("%v", opk))
-=======
+}
+
 func (suite *TransactionTestSuite) makeGlobalConfigTransaction() *Transaction {
 
 	// XXX: Need to replace these with actually-valid values.
@@ -388,5 +388,4 @@
 	assert.Equal(t, tx.Size(), n2, "UnmarshalFrom() does not match Size()")
 
 	assert.Equal(t, *tx, tx2, "unmarshaled struct does not match original")
->>>>>>> f13158b0
 }